/* global ethers */

/* eslint prefer-const: "off" */
import { SignerWithAddress } from "@nomiclabs/hardhat-ethers/signers";
import { ethers } from "hardhat";

import { FacetCutAction, getSelectors } from "./libraries/diamond";

async function deployDiamond(contractOwner?: SignerWithAddress) {
  if (!contractOwner) {
    const accounts = await ethers.getSigners();
    contractOwner = accounts[0];
  }

  // deploy DiamondCutFacet
  const DiamondCutFacet = await ethers.getContractFactory("DiamondCutFacet");
  const diamondCutFacet = await DiamondCutFacet.deploy();
  await diamondCutFacet.deployed();
  console.log("DiamondCutFacet deployed:", diamondCutFacet.address);

  // deploy Diamond
  const Diamond = await ethers.getContractFactory("Diamond");
  const diamond = await Diamond.deploy(contractOwner.address, diamondCutFacet.address);
  await diamond.deployed();
  console.log("Diamond deployed:", diamond.address);

  // deploy DiamondInit
  // DiamondInit provides a function that is called when the diamond is upgraded to initialize state variables
  // Read about how the diamondCut function works here: https://eips.ethereum.org/EIPS/eip-2535#addingreplacingremoving-functions
  const DiamondInit = await ethers.getContractFactory("DiamondInit");
  const diamondInit = await DiamondInit.deploy();
  await diamondInit.deployed();
  console.log("DiamondInit deployed:", diamondInit.address);

  // deploy facets
  console.log("");
  console.log("Deploying facets");
<<<<<<< HEAD
  const FacetNames = [
    "DiamondLoupeFacet",
    "OwnershipFacet",
    "StrategyFacet",
    "BuyFacet",
    "SellFacet",
    "FloorFacet",
  ];
=======
  const FacetNames = ["DiamondLoupeFacet", "OwnershipFacet", "StrategyFacet", "TradeFacet"];
>>>>>>> 439310c3
  const cut = [];
  for (const FacetName of FacetNames) {
    const Facet = await ethers.getContractFactory(FacetName);
    const facet = await Facet.deploy();
    await facet.deployed();
    console.log(`${FacetName} deployed: ${facet.address}`);
    cut.push({
      facetAddress: facet.address,
      action: FacetCutAction.Add,
      functionSelectors: getSelectors(facet),
    });
  }

  // upgrade diamond with facets
  console.log("");
  console.log("Diamond Cut:", cut);
  const diamondCut = await ethers.getContractAt("IDiamondCut", diamond.address);
  let tx;
  let receipt;
  // call to init function
  let functionCall = diamondInit.interface.encodeFunctionData("init");
  tx = await diamondCut.diamondCut(cut, diamondInit.address, functionCall);
  console.log("Diamond cut tx: ", tx.hash);
  receipt = await tx.wait();
  if (!receipt.status) {
    throw Error(`Diamond upgrade failed: ${tx.hash}`);
  }
  console.log("Completed diamond cut");
  return diamond.address;
}

// We recommend this pattern to be able to use async/await everywhere
// and properly handle errors.
if (require.main === module) {
  deployDiamond()
    .then(() => process.exit(0))
    .catch(error => {
      console.error(error);
      process.exit(1);
    });
}

export default deployDiamond;<|MERGE_RESOLUTION|>--- conflicted
+++ resolved
@@ -35,7 +35,6 @@
   // deploy facets
   console.log("");
   console.log("Deploying facets");
-<<<<<<< HEAD
   const FacetNames = [
     "DiamondLoupeFacet",
     "OwnershipFacet",
@@ -44,9 +43,6 @@
     "SellFacet",
     "FloorFacet",
   ];
-=======
-  const FacetNames = ["DiamondLoupeFacet", "OwnershipFacet", "StrategyFacet", "TradeFacet"];
->>>>>>> 439310c3
   const cut = [];
   for (const FacetName of FacetNames) {
     const Facet = await ethers.getContractFactory(FacetName);
