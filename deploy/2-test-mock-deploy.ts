--- conflicted
+++ resolved
@@ -1,13 +1,9 @@
-<<<<<<< HEAD
 import {
   PriceOracleFacet,
   ScenarioDEX,
   StrategyFacet,
   BuyFacet,
 } from "../typechain-types";
-=======
-import hre from "hardhat";
->>>>>>> 3acf6553
 import { ethers } from "hardhat";
 import hre from "hardhat";
 import { HardhatRuntimeEnvironment } from "hardhat/types";
@@ -43,7 +39,6 @@
 
   const dex: ScenarioDEX = await hre.ethers.getContract("MockDEX");
 
-<<<<<<< HEAD
   // const priceOracleFacet: PriceOracleFacet = await ethers.getContractAt(
   //   "PriceOracleFacet",
   //   addresses[network.name].diamond
@@ -81,11 +76,6 @@
   const buyFacet: BuyFacet = await ethers.getContractAt(
     "BuyFacet",
     addresses[network.name].diamond
-=======
-  const priceOracleFacet: PriceOracleFacet = await ethers.getContractAt(
-    "PriceOracleFacet",
-    addresses[network.name].diamond,
->>>>>>> 3acf6553
   );
   const parameters = {
     _investToken: weth.address,
